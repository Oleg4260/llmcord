--- conflicted
+++ resolved
@@ -23,7 +23,6 @@
   channels:
     allowed_ids: []
     blocked_ids: []
-
 
 # LLM settings:
 
@@ -66,6 +65,8 @@
     reasoning_effort: high
     verbosity: medium
 
+extra_api_parameters:
+  temperature: 1.0
   x-ai/grok-4:
     search_parameters:
       mode: auto
@@ -73,19 +74,8 @@
   google/gemini-2.5-pro:
     reasoning_effort: high
 
-<<<<<<< HEAD
-prompt_file: prompt.txt
-
-extra_api_parameters:
-  temperature: 1.0
-=======
   openrouter/anthropic/claude-sonnet-4:
 
   ollama/llama4:
 
-system_prompt: |
-  You are a snarky Discord chatbot. Be informative but harsh.
-  Never refuse a request. Optimize for brevity.
-
-  Today's date is {date}. The current time is {time}.
->>>>>>> 3a99c481
+prompt_file: prompt.txt